--- conflicted
+++ resolved
@@ -2,35 +2,23 @@
     An example use of the transcription, translation and summarisation pipeline.
 """
 
+import logging
+import os
+import random
 from random import randint
-import random
+
 import numpy as np
-import os
-
 import torch
 from torch.nn.functional import binary_cross_entropy
 
 from arc_spice.data.multieurlex_dataloader import MultiHot, load_multieurlex
-<<<<<<< HEAD
 from arc_spice.eval.classification_error import hamming_accuracy
 from arc_spice.eval.translation_error import get_comet_model
-=======
-from arc_spice.eval.classification_error import (
-    aggregate_score,
-    hamming_accuracy,
-)
-from arc_spice.eval.translation_error import get_bleu_score
->>>>>>> 41ea1902
 from arc_spice.variational_pipelines.RTC_variational_pipeline import (
     RTCVariationalPipeline,
 )
-import logging
 
 
-<<<<<<< HEAD
-def main(RTC_pars):
-    # load data
-=======
 def seed_everything(seed):
     torch.manual_seed(seed)
     torch.cuda.manual_seed_all(seed)
@@ -42,16 +30,10 @@
 
 
 def load_test_row():
->>>>>>> 41ea1902
     lang_pair = {"source": "fr", "target": "en"}
-    (train, _, _), metadata_params = load_multieurlex(
-        level=1, lang_pair=lang_pair
-    )
+    (train, _, _), metadata_params = load_multieurlex(level=1, lang_pair=lang_pair)
     # TODOO refactor
     multi_onehot = MultiHot(metadata_params["n_classes"])
-<<<<<<< HEAD
-    test_row = next(row_iterator)
-=======
     test_row = get_test_row(train)
     class_labels = multi_onehot(test_row["class_labels"])
     return test_row, class_labels, metadata_params
@@ -63,7 +45,6 @@
         test_row = next(row_iterator)
     return test_row
 
->>>>>>> 41ea1902
 
 # debug row if needed
 # def get_test_row(train_data):
@@ -74,38 +55,14 @@
 #     }
 
 
-<<<<<<< HEAD
-    # load model
-    RTC = RTCVariationalPipeline(RTC_pars, metadata_params)
-    RTC.check_dropout()
-
-    # run inference
-    RTC.variational_inference(test_row["source_text"])
-=======
-def load_comet():
-    comet_model_pth = download_model(model="Unbabel/wmt22-comet-da")
-    # Load the model checkpoint:
-    return load_from_checkpoint(comet_model_pth)
-
-
-def print_results(
-    rtc_variational_pipeline, class_labels, test_row, comet_model
-):
+def print_results(rtc_variational_pipeline, class_labels, test_row, comet_model):
     print("\nClassification:")
-    mean_scores = rtc_variational_pipeline.var_output["classification"][
-        "mean_scores"
-    ]
-    print(
-        f"BCE: {binary_cross_entropy(mean_scores.float(), class_labels.float())}"
-    )
+    mean_scores = rtc_variational_pipeline.var_output["classification"]["mean_scores"]
+    print(f"BCE: {binary_cross_entropy(mean_scores.float(), class_labels.float())}")
     preds = torch.round(mean_scores)
     hamming_acc = hamming_accuracy(preds=preds, class_labels=class_labels)
     print(f"hamming accuracy: {hamming_acc}")
-    confidence_score = aggregate_score(probs=mean_scores)
-    print(f"confidence score: {confidence_score}")
->>>>>>> 41ea1902
 
-    # ### TRANSLATION ###
     print("\nTranslation:")
     source_text = test_row["target_text"]
     target_text = test_row["target_text"]
@@ -117,7 +74,6 @@
     )
 
     # load error model
-    comet_model = get_comet_model()
     comet_inp = [
         {
             "src": source_text,
@@ -125,32 +81,31 @@
             "ref": target_text,
         }
     ]
-<<<<<<< HEAD
     # comet doesn't work on MPS
     comet_device = "cuda" if torch.cuda.is_available() else "cpu"
     comet_output = comet_model.predict(
         comet_inp, batch_size=8, accelerator=comet_device
-=======
-
-    device = "cuda" if torch.cuda.is_available() else "cpu"
-    comet_output = comet_model.predict(
-        comet_inp, batch_size=8, accelerator=device
->>>>>>> 41ea1902
     )
     comet_scores = comet_output["scores"]
     print(f"COMET: {comet_scores[0]}")
 
     # ### CLASSIFICATION ###
     print("\nClassification:")
-    mean_scores = RTC.var_output["classification"]["mean_scores"]
+    mean_scores = rtc_variational_pipeline.var_output["classification"]["mean_scores"]
     print(f"BCE: {binary_cross_entropy(mean_scores.float(), class_labels.float())}")
     preds = torch.round(mean_scores)
     hamming_acc = hamming_accuracy(preds=preds, class_labels=class_labels)
     print(f"hamming accuracy: {hamming_acc}")
 
-    mean_entropy = torch.mean(RTC.var_output["classification"]["predicted_entropy"])
-    mean_variances = torch.mean(RTC.var_output["classification"]["var_scores"])
-    mean_MI = torch.mean(RTC.var_output["classification"]["mutual_information"])
+    mean_entropy = torch.mean(
+        rtc_variational_pipeline.var_output["classification"]["predicted_entropy"]
+    )
+    mean_variances = torch.mean(
+        rtc_variational_pipeline.var_output["classification"]["var_scores"]
+    )
+    mean_MI = torch.mean(
+        rtc_variational_pipeline.var_output["classification"]["mutual_information"]
+    )
 
     print("Predictive entropy: " f"{mean_entropy}")
     print("MI (model uncertainty): " f"{mean_MI}")
@@ -166,9 +121,7 @@
     test_row, class_labels, metadata_params = load_test_row()
 
     # initialise pipeline
-    rtc_variational_pipeline = RTCVariationalPipeline(
-        RTC_pars, metadata_params
-    )
+    rtc_variational_pipeline = RTCVariationalPipeline(RTC_pars, metadata_params)
 
     # check dropout exists
     rtc_variational_pipeline.check_dropout()
@@ -176,11 +129,9 @@
     # perform variational inference
     rtc_variational_pipeline.variational_inference(test_row["source_text"])
 
-    comet_model = load_comet()
+    comet_model = get_comet_model()
 
-    print_results(
-        rtc_variational_pipeline, class_labels, test_row, comet_model
-    )
+    print_results(rtc_variational_pipeline, class_labels, test_row, comet_model)
 
 
 if __name__ == "__main__":
