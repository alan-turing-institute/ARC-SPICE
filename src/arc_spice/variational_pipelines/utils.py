--- conflicted
+++ resolved
@@ -7,11 +7,8 @@
 
 import numpy as np
 import torch
-<<<<<<< HEAD
+import transformers
 from torch.distributions import Categorical
-=======
-import transformers
->>>>>>> af480553
 from torch.nn.functional import softmax
 from transformers import (
     AutoModelForSequenceClassification,
@@ -155,9 +152,9 @@
         self.func_map = {
             "recognition": self.recognise,
             "translation": self.translate,
-            "classification": self.classify_topic_zero_shot
-            if zero_shot
-            else self.classify_topic,
+            "classification": (
+                self.classify_topic_zero_shot if zero_shot else self.classify_topic
+            ),
         }
         # the naive outputs of the pipeline stages calculated in self.clean_inference
         self.naive_outputs = {
@@ -381,9 +378,7 @@
             descriptors["en"]
             for descriptors in self.dataset_meta_data["class_descriptors"]  # type: ignore[index]
         ]
-        forward = self.classifier(  # type: ignore[misc]
-            text, labels
-        )
+        forward = self.classifier(text, labels)  # type: ignore[misc]
         return collate_scores(
             [
                 {"label": label, "score": score}
