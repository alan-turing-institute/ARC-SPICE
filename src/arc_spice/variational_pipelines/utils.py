import copy
import logging
import math
from abc import ABC, abstractmethod
from functools import partial
from typing import Any

import torch
from torch.nn.functional import softmax
from transformers import (
    AutoModelForSequenceClassification,
    AutoTokenizer,
    Pipeline,
    TranslationPipeline,
)

logger = logging.Logger("RTC_variational_pipeline")


def set_dropout(model: torch.nn.Module, dropout_flag: bool) -> None:
    """
    Turn on or turn off dropout layers of a model.

    Args:
        model: pytorch model
        dropout_flag: dropout -> True/False
    """
    for _, param in model.named_modules():
        if isinstance(param, torch.nn.Dropout):
            # dropout on (True) -> want training mode train(True)
            # dropout off (False) -> eval mode train(False)
            param.train(dropout_flag)


def count_dropout(pipe: Pipeline, dropout_flag: bool) -> int:
    """
    counts the number of dropout layers that are in the configuration that is passed

    Args:
        pipe: pipeline over which to check dropout layers
        dropout_flag: the configuration in which they should be

    Returns:
        dropout_count: The number of layers in the correct configuration
    """
    model = pipe.model
    dropout_count = 0
    for _, param in model.named_modules():
        if isinstance(param, torch.nn.Dropout):
            dropout_count += 1
            assert param.training == dropout_flag

    return dropout_count


# original dropout function
dropout_orig_fn = torch.nn.functional.dropout


def dropout_w_training_override(
    input: torch.Tensor,
    p: float = 0.5,
    training: bool = True,
    inplace: bool = False,
    training_override: bool | None = None,
) -> torch.Tensor:
    """
    Overrides the dropout function to turn it on/off appropriately

    Args:
        ### Dropout function arguments
        input: input tensor
        p: dropout probability. Defaults to 0.5.
        training: training flag. Defaults to True.
        inplace: inplace flag. Defaults to False.
        ### Additional argument
        training_override: Overwrites the training argument to this value.
        Defaults to None.

    Returns:
        Dropout function with override on the training parameter
    """
    if training_override:
        training = training_override

    return dropout_orig_fn(input=input, p=p, training=training, inplace=inplace)


dropout_on = partial(dropout_w_training_override, training_override=True)
dropout_off = partial(dropout_w_training_override, training_override=False)


class RTCVariationalPipelineBase(ABC):
    """
    Base class for the RTC variational pipelines, cannot be instantiated directly, needs
    to have `clean_inference` and `variational_inference` defined by subclass.
    """

    @abstractmethod
    def clean_inference(self, x):
        pass

    @abstractmethod
    def variational_inference(self, x):
        pass

    def __init__(self, n_variational_runs=5, translation_batch_size=8):
        # device for inference
        self.set_device()
        debug_msg_device = f"Loading pipeline on device: {self.device}"
        logging.info(debug_msg_device)
        # map pipeline names to their callable counterparts
        self.func_map = {
            "recognition": self.recognise,
            "translation": self.translate,
            "classification": self.classify_topic,
        }
        # the naive outputs of the pipeline stages calculated in self.clean_inference
        self.naive_outputs = {
            "recognition": [
                "outputs",
            ],
            "translation": [
                "full_output",
                "outputs",
                "probs",
                "mean_entropy",
            ],
            "classification": [
                "scores",
            ],
        }
        # parameters for inference process
        self.n_variational_runs = n_variational_runs
        self.translation_batch_size = translation_batch_size

        self.ocr = None
        self.translator = None
        self.classifier = None

        # map pipeline names to their pipeline counterparts

        self.topic_labels = None  # This should be defined in subclass if needed

    def _init_pipeline_map(self):
        """
        These need to redefined when overwritten in subclass
        """
        self.pipeline_map = {
            "recognition": self.ocr,
            "translation": self.translator,
            "classification": self.classifier,
        }

    def _init_semantic_density(self):
        """
        Instantiates the NLI tokeniser and model.

        MLNI impl: https://huggingface.co/microsoft/deberta-large-mnli
        """
        self.nli_tokenizer = AutoTokenizer.from_pretrained(
            "microsoft/deberta-large-mnli"
        )

        self.nli_model = AutoModelForSequenceClassification.from_pretrained(
            "microsoft/deberta-large-mnli"
        )

    def set_device(self):
        self.device = (
            "cuda"
            if torch.cuda.is_available()
            else "mps"
            if torch.backends.mps.is_available()
            else "cpu"
        )

    @staticmethod
    def split_translate_inputs(text: str, split_key: str) -> list[str]:
        """
        Splits input text into shorter sequences defined by the `split_key`.

        Args:
            text: input sequence
            split_key: string that the input sequence is split according to.

        Returns:
            recovered_splits: list of split text sequences
        """
        split_rows = text.split(split_key)
        # for when string ends with with the delimiter
        if split_rows[-1] == "":
            split_rows = split_rows[:-1]
        return [split + split_key for split in split_rows]

    def check_dropout(self):
        """
        Checks the existence of dropout layers in the models of the pipeline.

        Raises:
            ValueError: Raised when no dropout layers are found.
        """
        logger.debug("\n\n------------------ Testing Dropout --------------------")
        for model_key, pl in self.pipeline_map.items():
            # only test models that exist
            if pl is None:
                pipeline_none_msg_key = (
                    f"pipeline under model key, `{model_key}`, is currently"
                    " set to None. Was this intended?"
                )
                logger.debug(pipeline_none_msg_key)
                continue
            # turn on dropout for this model
            set_dropout(model=pl.model, dropout_flag=True)
            debug_msg_key = f"Model key: {model_key}"
            logger.debug(debug_msg_key)
            dropout_count = count_dropout(pipe=pl, dropout_flag=True)
            debug_msg_count = (
                f"{dropout_count} dropout layers found in correct configuration."
            )
            logger.debug(debug_msg_count)
            if dropout_count == 0:
                error_message = f"No dropout layers found in {model_key}"
                raise ValueError(error_message)
            set_dropout(model=pl.model, dropout_flag=False)
        logger.debug("-------------------------------------------------------\n\n")

    def recognise(self, inp) -> dict[str, str | list[dict[str, str | torch.Tensor]]]:
        """
        Function to perform OCR.

        Args:
            inp: input dict with key 'ocr_data', containing dict,
                    {
                        'ocr_images': list[ocr images],
                        'ocr_targets': list[ocr target words]
                    }

        Returns:
            dictionary of outputs:
                    {
                        'full_output': [
                            {
                                'generated_text': generated text from ocr model (str),
                                'target': original target text (str)
                            }
                        ],
                        'output': pieced back together string (str)
                    }
        """
        out = self.ocr(inp["ocr_data"]["ocr_images"])  # type: ignore[misc]
        text = " ".join([itm[0]["generated_text"] for itm in out])
        return {
            "full_output": [
                {
                    "target": target,
                    "generated_text": gen_text["generated_text"],
                    "entropies": gen_text["entropies"],
                }
                for target, gen_text in zip(
                    inp["ocr_data"]["ocr_targets"], out, strict=True
                )
            ],
            "output": text,
        }

    def translate(self, text: str) -> dict[str, torch.Tensor | str]:
        """
        Function to perform translation

        Args:
            text: input text

        Returns:
            dictionary with translated text and some other information.
        """
        # split text into sentences
        text_splits = self.split_translate_inputs(text, ".")
        # perform translation on sentences
        translator_outputs = self.translator(  # type: ignore[misc]
            text_splits,
            output_logits=True,
            return_dict_in_generate=True,
            batch_size=self.translation_batch_size,
        )
        # process the outputs, returning just the text components
        sentence_translations = [
            translator_output["translation_text"]
            for translator_output in translator_outputs
        ]
        # join these to create the full translation
        full_translation = ("").join(sentence_translations)
        # record the output and token probabilities
        confidence_metrics = [
            {
                "outputs": translator_output["translation_text"],
                "probs": translator_output["raw_outputs"]["scores"],
                "mean_entropy": torch.mean(translator_output["raw_outputs"]["entropy"])
                .detach()
                .tolist(),
            }
            for translator_output in translator_outputs
        ]
        # group metrics under a single dict key
        stacked_conf_metrics = self.stack_translator_sentence_metrics(
            all_sentence_metrics=confidence_metrics
        )
        # add full output to the output dict
        outputs: dict[str, Any] = {"full_output": full_translation}
        outputs.update(stacked_conf_metrics)
        # {full translation, sentence translations, logits, semantic embeddings}
        return outputs

    def classify_topic(self, text: str) -> dict[str, str]:
        """
        Runs the classification model

        Returns:
            Dictionary of classification outputs, namely the output scores.
        """
        forward = self.classifier(text, self.topic_labels)  # type: ignore[misc]
        return {"scores": forward["scores"]}

    def stack_translator_sentence_metrics(
        self, all_sentence_metrics: list[dict[str, Any]]
    ) -> dict[str, list[Any]]:
        """
        Stacks values from dictionary list into lists under a single key

        Returns:
            Dictionary with each metric under a single key
        """
        stacked = {}
        # we skip the full output
        for metric in self.naive_outputs["translation"][1:]:
            stacked[metric] = [
                sentence_metrics[metric] for sentence_metrics in all_sentence_metrics
            ]
        return stacked

    def stack_variational_outputs(
        self, var_output: dict[str, list[dict]]
    ) -> dict[str, list]:
        """
        Similar to above but this stacks variational output dictinaries into lists
        under a single key.
        """
        # Create new dict
        new_var_dict: dict[str, Any] = {}
        # For each key create a new dict
        for step in var_output:
            new_var_dict[step] = {}
            # for each metric in a clean inference run (naive_ouputs)
            for metric in self.naive_outputs[step]:
                # create a list for each item
                new_values = [None] * self.n_variational_runs
                # populate list with items and assign it in new dictionary
                for run in range(self.n_variational_runs):
                    new_values[run] = var_output[step][run][metric]
                new_var_dict[step][metric] = new_values
        # overwrite the existing output dictionary
        return new_var_dict

    def sentence_density(
        self,
        clean_sentence: str,
        var_sentences: list[str],
        var_scores: list[torch.Tensor],
    ) -> tuple[float, int]:
        """
        Caclulates the semantic density of a given sentence, using the clean and
        variational outputs

        Args:
            clean_sentence: clean inference output on sentence
            var_sentences: variational outputs on the sentence
            var_scores: variational output probabilities

        Returns:
            semantic_density: semantic density measurement
            sequence_length: length of the sequence (for overall weighting)
        """
        # calc sequence lengths (for sentence weighting)
        sequence_length = len(
            self.nli_tokenizer.encode(
                clean_sentence, padding=True, return_tensors="pt"
            )[0]
        )
        # define list of the kernel functions and conditional probabilities
        kernel_funcs = torch.zeros(self.n_variational_runs)
        cond_probs = torch.zeros(self.n_variational_runs)
        # for each variational run of the sentence
        for var_index, var_sentence in enumerate(var_sentences):
            # run the nli model
            nli_inp = "[CLS]" + clean_sentence + " [SEP] " + var_sentence + "[SEP]"
            encoded_nli = self.nli_tokenizer.encode(
                nli_inp, padding=True, return_tensors="pt"
            )
            nli_out = softmax(self.nli_model(encoded_nli)["logits"], dim=-1)[0]
            contradiction = nli_out[0]
            neutral = nli_out[1]
            # calculate kernel function: from https://arxiv.org/pdf/2405.13845
            kernel_funcs[var_index] = 1 - (contradiction + (0.5 * neutral))

        # TODO vectorize
        # calculate conditional probabilities take power first to avoid NaN
        for var_index, var_score_out in enumerate(var_scores):
            var_score = var_score_out.squeeze()
            cond_probs[var_index] = torch.prod(
                torch.pow(var_score, 1 / len(var_score)), dim=-1
            )
        # caclulate semantic density measure
        semantic_density = (1 / torch.sum(cond_probs)) * torch.sum(
            torch.mul(cond_probs, kernel_funcs)
        )
        return semantic_density.item(), sequence_length

    def translation_semantic_density(
        self, clean_output: dict, var_output: dict, **kwargs
    ) -> dict[str, float | Any]:
        """
        Runs the semantic density measurement from https://arxiv.org/pdf/2405.13845.

        ### Broadly:

        For each sentence in translation:
            Use NLI model to determine semantic similarity to clean sentence
            (1 - (contradiction + 0.5 * neutral))

        Take mean, weighted by length of sentence

        Need to loop over the sentences and calculate metrics comparing against clean
        Average these, weighted by the sequence length giving the overall confidence.
        """
        # get the clean and variational output and record number of sentences
        clean_out = clean_output["translation"]["outputs"]
        var_steps = var_output["translation"]
        n_sentences = len(clean_out)
        # define empty lists for the measurements
        densities: list[Any] = [None] * n_sentences
        sequence_lengths: list[Any] = [None] * n_sentences
        # stack the variational runs according to their sentences, then loop and pass to
        # density calculation function
        for sentence_index, clean_sentence in enumerate(clean_out):
            var_sentences = [step[sentence_index] for step in var_steps["outputs"]]
            var_probs = [step[sentence_index] for step in var_steps["probs"]]
            density, seqlen = self.sentence_density(
                clean_sentence=clean_sentence,
                var_sentences=var_sentences,
                var_scores=var_probs,
            )
            # assign to our output list
            densities[sentence_index] = density
            sequence_lengths[sentence_index] = seqlen

        # perform weighting
        total_len = torch.sum(torch.tensor(sequence_lengths))
        weighted_average = (
            torch.sum(torch.tensor(densities) * torch.tensor(sequence_lengths))
            / total_len
        )
        # update the output dict
        var_output["translation"].update(
            {
                "semantic_densities": densities,
                "weighted_semantic_density": weighted_average.item(),
                "sequence_length": sequence_lengths,
            }
        )

        return var_output

    def get_classification_confidence(
        self, var_output: dict, epsilon: float = 1e-15, **kwargs
    ) -> dict[str, float | torch.Tensor]:
        """
        _summary_

        Args:
            var_output: the variational_input on which to act
            epsilon: _description_. Defaults to 1e-15.
        """
        # From: https://ieeexplore.ieee.org/stamp/stamp.jsp?arnumber=9761166
        # stack probabilities into single tensor
        stacked_probs = torch.stack(
            [torch.tensor(pred) for pred in var_output["classification"]["scores"]],
            dim=1,
        )
        # calculate mean predictions
        means = torch.mean(stacked_probs, dim=-1)
        # predictive entropy for each class
        pred_entropies = -1 * (
            means * torch.log(means + epsilon)
            + (1 - means) * torch.log((1 - means) + epsilon)
        )
        # individual entropies
        all_entropies = -1 * (
            stacked_probs * torch.log(stacked_probs + epsilon)
            + (1 - stacked_probs) * torch.log((1 - stacked_probs) + epsilon)
        )
        # mutual information is difference between the predicted entropy and mean of the
        # entropies
        mutual_info = pred_entropies - torch.mean(all_entropies, dim=-1)
        # other measures
        stds = torch.std(stacked_probs, dim=-1)
        variances = torch.var(stacked_probs, dim=-1)
        # return all metrics
        var_output["classification"].update(
            {
                "mean_scores": means,
                "std_scores": stds,
                "var_scores": variances,
                "predicted_entropy": pred_entropies,
                "mutual_information": mutual_info,
            }
        )
        return var_output

<<<<<<< HEAD
    def get_ocr_confidence(self, var_output: dict) -> dict[str, float]:
        """Generate the ocr confidence score.

        Args:
            var_output: variational run outputs

        Returns:
            dictionary with metrics
        """
        # Adapted for variational methods from: https://arxiv.org/pdf/2412.01221
        stacked_entropies = torch.stack(
            [
                [data["entropies"] for data in output["full_output"]]
                for output in var_output["recognition"]
            ],
            dim=1,
        )
        # mean entropy
        mean = torch.mean(stacked_entropies)
        var_output["recognition"].update({"mean_entropy": mean})
        return var_output
=======

# Translation pipeline with additional functionality to save logits from fwd pass
class CustomTranslationPipeline(TranslationPipeline):
    """
    custom translation pipeline to return the logits with the generated text. Largely
    the same as the pytorch version with some additional arguments passed to the
    `generate` method.
    """

    def postprocess(
        self,
        model_outputs: dict,
        **postprocess_params,
    ):
        # model_outputs gets overwritten in the super().postprocess call
        # make a copy here so we retain the information we want
        raw_out = copy.deepcopy(model_outputs)
        processed = super().postprocess(model_outputs, **postprocess_params)

        return {
            "translation_text": processed[0]["translation_text"],
            "raw_outputs": raw_out,
        }

    def _forward(self, model_inputs, **generate_kwargs):
        if self.framework == "pt":
            in_b, input_length = model_inputs["input_ids"].shape
        elif self.framework == "tf":
            raise NotImplementedError

        self.check_inputs(
            input_length,
            generate_kwargs.get("min_length", self.model.config.min_length),
            generate_kwargs.get("max_length", self.model.config.max_length),
        )
        out = self.model.generate(**model_inputs, **generate_kwargs)
        output_ids = out["sequences"]
        out_b = output_ids.shape[0]
        if self.framework == "pt":
            output_ids = output_ids.reshape(in_b, out_b // in_b, *output_ids.shape[1:])
        elif self.framework == "tf":
            raise NotImplementedError

        # logits are a tuple of length output_ids[-1]-1
        # each element is a tensor of shape (batch_size, vocab_size)
        logits = torch.stack(out["logits"], dim=1)
        # get softmax of the logits to get token probabilities
        softmax_logits = softmax(logits, dim=-1)
        vocab_size = softmax_logits.shape[-1]
        normalised_entropy = torch.distributions.Categorical(
            probs=softmax_logits
        ).entropy() / math.log(vocab_size)
        max_token_scores = torch.max(softmax_logits, dim=-1).values

        return {
            "output_ids": output_ids,
            "scores": max_token_scores,
            "entropy": normalised_entropy,
        }
>>>>>>> 0b79ed97
<|MERGE_RESOLUTION|>--- conflicted
+++ resolved
@@ -5,11 +5,14 @@
 from functools import partial
 from typing import Any
 
+import numpy as np
 import torch
+from torch.distributions import Categorical
 from torch.nn.functional import softmax
 from transformers import (
     AutoModelForSequenceClassification,
     AutoTokenizer,
+    ImageToTextPipeline,
     Pipeline,
     TranslationPipeline,
 )
@@ -516,7 +519,6 @@
         )
         return var_output
 
-<<<<<<< HEAD
     def get_ocr_confidence(self, var_output: dict) -> dict[str, float]:
         """Generate the ocr confidence score.
 
@@ -538,7 +540,7 @@
         mean = torch.mean(stacked_entropies)
         var_output["recognition"].update({"mean_entropy": mean})
         return var_output
-=======
+
 
 # Translation pipeline with additional functionality to save logits from fwd pass
 class CustomTranslationPipeline(TranslationPipeline):
@@ -598,4 +600,38 @@
             "scores": max_token_scores,
             "entropy": normalised_entropy,
         }
->>>>>>> 0b79ed97
+
+
+class CustomOCRPipeline(ImageToTextPipeline):
+    """
+    custom OCR pipeline to return logits with the generated text.
+    """
+
+    def postprocess(self, model_outputs: dict, **postprocess_params):
+        raw_out = copy.deepcopy(model_outputs)
+        processed = super().postprocess(
+            model_outputs["model_output"], **postprocess_params
+        )
+
+        return {"generated_text": processed[0]["generated_text"], "raw_output": raw_out}
+
+    def _forward(self, model_inputs, **generate_kwargs):
+        if (
+            "input_ids" in model_inputs
+            and isinstance(model_inputs["input_ids"], list)
+            and all(x is None for x in model_inputs["input_ids"])
+        ):
+            model_inputs["input_ids"] = None
+
+        inputs = model_inputs.pop(self.model.main_input_name)
+        out = self.model.generate(
+            inputs,
+            **model_inputs,
+            **generate_kwargs,
+            output_logits=True,
+            return_dict_in_generate=True,
+        )
+
+        logits = torch.stack(out.logits, dim=1)
+        entropy = Categorical(logits=logits).entropy() / np.log(logits[0].size()[1])
+        return {"model_output": out.sequences, "entropies": entropy}