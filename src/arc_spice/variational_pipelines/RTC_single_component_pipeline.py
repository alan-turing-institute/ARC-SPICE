from typing import Any

import torch
import transformers
from transformers import pipeline

from arc_spice.variational_pipelines.RTC_variational_pipeline import (
    RTCVariationalPipelineBase,
)
from arc_spice.variational_pipelines.utils import (
<<<<<<< HEAD
    dropout_off,
    dropout_on,
    set_classifier,
=======
    CustomTranslationPipeline,
    dropout_off,
    dropout_on,
>>>>>>> 0b79ed97
    set_dropout,
)


class RTCSingleComponentPipeline(RTCVariationalPipelineBase):
    """
    Single component version of the variational pipeline, which inherits methods from
    the main `RTCVariationalPipeline` class, without initialising models by overwriting
    the `.__init__` method, the `.clean_inference` and `.variational_inference`
    methods are also overwitten accordingly.

    Args:
        RTCVariationalPipeline: Inherits from the variational pipeline
    """

    def __init__(
        self,
        step_name,
        input_key,
        forward_function,
        confidence_function,
        n_variational_runs=5,
        translation_batch_size=8,
    ) -> None:
        super().__init__(n_variational_runs, translation_batch_size)
        # define objects that are needed and nothing else
        # naive outputs can remain the same, though only the appropriate outputs will
        # be outputted
        self.step_name = step_name
        self.input_key = input_key
        self.forward_function = forward_function
        self.confidence_function = confidence_function

    # clean inference
    def clean_inference(self, x):
        # run only the model that is defined
        inp = x[self.input_key]
        clean_output: dict[str, Any] = {
            self.step_name: {},
        }
        clean_output[self.step_name] = self.forward_function(inp)
        return clean_output

    def variational_inference(self, x):
        # run only model that is defined in clean output
        clean_output = self.clean_inference(x)
        inp = x[self.input_key]
        var_output: dict[str, Any] = {
            self.step_name: {},
        }
        # variational stage is the same as the full pipeline model, with different input
        # turn on dropout for this model
        # model will be defined in the subclass
        set_dropout(model=self.model, dropout_flag=True)  # type: ignore[attr-defined]
        torch.nn.functional.dropout = dropout_on
        # do n runs of the inference
        for run_idx in range(self.n_variational_runs):
            var_output[self.step_name][run_idx] = self.forward_function(inp)
        # turn off dropout for this model
        set_dropout(model=self.model, dropout_flag=False)  # type: ignore[attr-defined]
        torch.nn.functional.dropout = dropout_off
        var_output = self.stack_variational_outputs(var_output)
        # For confidence function we need to pass both outputs in all cases
        # This allows the abstraction to self.confidence_func_map[self.step_name]
        conf_args = {"clean_output": clean_output, "var_output": var_output}
        var_output = self.confidence_function(**conf_args)
        # return both as in base function method
        return clean_output, var_output


class RecognitionVariationalPipeline(RTCSingleComponentPipeline):
    def __init__(
        self,
        model_pars: dict[str, dict[str, str]],
        n_variational_runs=5,
        **kwargs,
    ):
        self.set_device()
<<<<<<< HEAD
        self.ocr: transformers.Pipeline = pipeline(
=======
        self.ocr = pipeline(
>>>>>>> 0b79ed97
            task=model_pars["ocr"]["specific_task"],
            model=model_pars["ocr"]["model"],
            device=self.device,
            **kwargs,
        )
        self.model = self.ocr.model
        super().__init__(
            step_name="recognition",
            input_key="ocr_data",
            forward_function=self.recognise,
            confidence_function=self.recognise,  # THIS WILL NEED UPDATING : #issue 14
            n_variational_runs=n_variational_runs,
            **kwargs,
        )
        self._init_pipeline_map()


class TranslationVariationalPipeline(RTCSingleComponentPipeline):
    def __init__(
        self,
        model_pars: dict[str, dict[str, str]],
        n_variational_runs=5,
        translation_batch_size=4,
        **kwargs,
    ):
        self.set_device()
        # need to initialise the NLI models in this case
        self._init_semantic_density()
        super().__init__(
            step_name="translation",
            input_key="source_text",
            forward_function=self.translate,
            confidence_function=self.translation_semantic_density,
            n_variational_runs=n_variational_runs,
            translation_batch_size=translation_batch_size,
        )
        self.translator: transformers.Pipeline = pipeline(
            task=model_pars["translator"]["specific_task"],
            model=model_pars["translator"]["model"],
            max_length=512,
            pipeline_class=CustomTranslationPipeline,
            device=self.device,
        )
        self.model = self.translator.model
        self._init_pipeline_map()


class ClassificationVariationalPipeline(RTCSingleComponentPipeline):
    """
    Classification Pipeline

    Args:
        RTCSingleComponentPipeline: Subclass of the `SingleComponentPipeline` base class
    """

    def __init__(
        self,
        model_pars: dict[str, dict[str, str]],
        data_pars: dict[str, Any],
        n_variational_runs=5,
        **kwargs,
    ):
        if model_pars["classifier"]["specific_task"] == "zero-shot-classification":
            zero_shot = True
        else:
            zero_shot = False
        super().__init__(
            step_name="classification",
            input_key="target_text",
            forward_function=self.classify_topic_zero_shot
            if zero_shot
            else self.classify_topic,
            confidence_function=self.get_classification_confidence,
            n_variational_runs=n_variational_runs,
            **kwargs,
        )
        self.classifier: transformers.Pipeline = set_classifier(
            model_pars["classifier"], self.device
        )
        self.model = self.classifier.model
        # topic description labels for the classifier
        self.dataset_meta_data = data_pars
        self._init_pipeline_map()
        self._init_pipeline_map()<|MERGE_RESOLUTION|>--- conflicted
+++ resolved
@@ -8,15 +8,10 @@
     RTCVariationalPipelineBase,
 )
 from arc_spice.variational_pipelines.utils import (
-<<<<<<< HEAD
+    CustomTranslationPipeline,
     dropout_off,
     dropout_on,
     set_classifier,
-=======
-    CustomTranslationPipeline,
-    dropout_off,
-    dropout_on,
->>>>>>> 0b79ed97
     set_dropout,
 )
 
@@ -95,11 +90,7 @@
         **kwargs,
     ):
         self.set_device()
-<<<<<<< HEAD
         self.ocr: transformers.Pipeline = pipeline(
-=======
-        self.ocr = pipeline(
->>>>>>> 0b79ed97
             task=model_pars["ocr"]["specific_task"],
             model=model_pars["ocr"]["model"],
             device=self.device,
