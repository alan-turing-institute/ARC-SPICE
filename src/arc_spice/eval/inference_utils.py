--- conflicted
+++ resolved
@@ -17,19 +17,7 @@
 )
 
 RecognitionResults = namedtuple("RecognitionResults", ["confidence", "accuracy"])
-<<<<<<< HEAD
-ClassificationResults = namedtuple(
-    "ClassificationResults",
-    [
-        "mean_scores",
-        "hamming_loss",
-        "zero_one_accuracy",
-        "mean_predicted_entropy",
-    ],
-)
-=======
 
->>>>>>> 0b79ed97
 TranslationResults = namedtuple(
     "TranslationResults",
     [
@@ -47,7 +35,7 @@
     [
         "clean_scores",
         "mean_scores",
-        "hamming_accuracy",
+        "hamming_loss",
         "mean_predicted_entropy",
     ],
 )
@@ -138,22 +126,12 @@
         clean_scores: torch.Tensor = clean_output["classification"]["scores"]
         preds = torch.round(mean_scores).tolist()
         labels = self.multihot(test_row["labels"])
-<<<<<<< HEAD
         hmng_loss = hamming_loss(y_pred=preds, y_true=labels)
-        zero_one_acc = zero_one_loss(y_pred=preds, y_true=labels)
 
         return ClassificationResults(
             mean_scores=mean_scores.detach().tolist(),
             hamming_loss=hmng_loss,
-            zero_one_accuracy=zero_one_acc,
-=======
-        hamming_acc = hamming_loss(y_pred=preds, y_true=labels)
-
-        return ClassificationResults(
-            mean_scores=mean_scores.detach().tolist(),
             clean_scores=clean_scores,
-            hamming_accuracy=hamming_acc,
->>>>>>> 0b79ed97
             mean_predicted_entropy=torch.mean(
                 var_output["classification"]["predicted_entropy"]
             ).item(),
